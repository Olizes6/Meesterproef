--- conflicted
+++ resolved
@@ -134,14 +134,6 @@
     exp_z = np.exp(shifted_z)
     return exp_z / np.sum(exp_z)
 
-<<<<<<< HEAD
-=======
-    def __init__(self, input_size, output_size):
-        self.input_size = input_size
-        self.output_size = output_size
-        self.weights = np.random.randn(output_size, self.input_size) 
-        self.biases = np.random.randn(output_size, 1)
->>>>>>> b9e21890
 
 def softmax_derivative(s):
     batch_size, num_classes = s.shape
@@ -240,12 +232,9 @@
     accuracy_graph = []  # To store accuracy values for each epoch
     loss_graph = []  # To store loss values for each epoch
     epochs_graph = []
-<<<<<<< HEAD
 
     num_batches = len(X_train) // batch_size
 
-=======
->>>>>>> b9e21890
     for epoch in range(epochs):
         total_loss = 0.0
         correct_predictions = 0
@@ -256,7 +245,6 @@
             batch_labels_one_hot[i, label] = 1
 
         # Iterate over batches
-<<<<<<< HEAD
         for batch_start in range(0, len(X_train), batch_size):
             batch_end = min(batch_start + batch_size, len(X_train))
             batch_X = X_train[batch_start:batch_end]
@@ -309,63 +297,6 @@
 
     # Print final epoch statistics
     print(f"Final Accuracy: {accuracy:.2f}%, Final Loss: {average_loss:.4f}")
-=======
-        for batch_start in range(0, len(X), batch_size):
-            batch_end = min(batch_start + batch_size, len(X))
-            batch_X = X[batch_start:batch_end]
-            batch_y = y[batch_start:batch_end]
-
-            for i in range(len(batch_X)):
-                # Forward propagation
-                conv_out = conv.forward(batch_X[i])
-                pool_out = pool.forward(conv_out)
-                full_out = full.forward(pool_out)
-
-                # Convert the scalar label to one-hot encoding
-                # Assuming there are 10 classes in MNIST
-                actual_label_one_hot = np.zeros(10)
-                actual_label_one_hot[batch_y[i]] = 1
-
-                loss = cross_entropy_loss(full_out.flatten(), batch_y[i])
-                total_loss += loss
-
-                # Converting to One-Hot encoding
-                one_hot_pred = np.zeros_like(full_out)
-                one_hot_pred[np.argmax(full_out)] = 1
-                one_hot_pred = one_hot_pred.flatten()
-
-                num_pred = np.argmax(one_hot_pred)
-                num_y = np.argmax(batch_y[i])
-
-                if num_pred == num_y:
-                    correct_predictions += 1
-                # Backward propagation
-                gradient = cross_entropy_loss_gradient(
-                    actual_label_one_hot, full_out.flatten()).reshape((-1, 1))
-                full_back = full.backward(gradient, learning_rate)
-                pool_back = pool.backward(full_back, learning_rate)
-                conv_back = conv.backward(pool_back, learning_rate)
-
-            print(
-                f"Epoch {epoch + 1}/{epochs}, Batch {batch_start // batch_size + 1}/{len(X) // batch_size}, Loss: {total_loss:.4f}")
-
-        end_time = time.time()
-        epoch_time = end_time - start_time
-        total_execution_time = epoch_time * epochs
-        print(
-            f"Estimated total execution time: {total_execution_time} seconds")
-        # Print epoch statistics
-        average_loss = total_loss / len(X)
-        accuracy = correct_predictions / len(data_train) * 100
-        accuracy_graph.append(accuracy)
-        loss_graph.append(average_loss)
-        epochs_graph.append(epoch)
-        # plt.clf()
-        # plot_data(loss_graph, accuracy_graph, epochs_graph) For plotting the data in a graph (WIP)
-        print("Correct predictions: ", correct_predictions)
-        print(
-            f"Epoch {epoch + 1}/{epochs} - Loss: {average_loss:.4f} - Accuracy: {accuracy:.2f}%")
->>>>>>> b9e21890
 
 
 def predict(input_sample, conv, pool, full):
